# Release 0.1.1

## Major features and improvements
* Add `kedro docker dive` CLI command to run [Dive](https://github.com/wagoodman/dive) analyzer.

## Bug fixes and other changes
<<<<<<< HEAD
* Add legal licence header checking as part of circleci.
=======
* Add legal licence header checking as part of CircleCI.
>>>>>>> 558df36d
* Remove smart quotes from the legal headers.
* Add Appveyor configuration.

## Breaking changes to the API

## Thanks for supporting contributions

# Release 0.1.0:

The initial release of Kedro-Docker.

## Thanks to our main contributors

[Dmitrii Deriabin](https://github.com/DmitryDeryabin), [Nikolaos Tsaousis](https://github.com/tsanikgr), [Ivan Danov](https://github.com/idanov),  [Gordon Wrigley](https://github.com/tolomea), [Yetunde Dada](https://github.com/yetudada), [Nasef Khan](https://github.com/nakhan98), [Kiyohito Kunii](https://github.com/921kiyo), [Lorena Balan](https://github.com/lorenabalan)

We are also grateful to everyone who advised and supported us, filed issues or helped resolve them, asked and answered questions and were part of inspiring discussions.<|MERGE_RESOLUTION|>--- conflicted
+++ resolved
@@ -4,11 +4,7 @@
 * Add `kedro docker dive` CLI command to run [Dive](https://github.com/wagoodman/dive) analyzer.
 
 ## Bug fixes and other changes
-<<<<<<< HEAD
-* Add legal licence header checking as part of circleci.
-=======
 * Add legal licence header checking as part of CircleCI.
->>>>>>> 558df36d
 * Remove smart quotes from the legal headers.
 * Add Appveyor configuration.
 
