# Kedro-Docker

[![License](https://img.shields.io/badge/license-Apache%202.0-blue.svg)](https://opensource.org/licenses/Apache-2.0)
[![Python Version](https://img.shields.io/badge/python-3.5%20%7C%203.6%20%7C%203.7-blue.svg)](https://pypi.org/project/kedro-docker/)
[![PyPI version](https://badge.fury.io/py/kedro-docker.svg)](https://pypi.org/project/kedro-docker/)
[![Code Style: Black](https://img.shields.io/badge/code%20style-black-black.svg)](https://github.com/ambv/black)

Docker is a tool that makes it easier to create, deploy and run applications. It uses containers to package an application along with its dependencies and then runs the application in an isolated virtualised environment.

Configuring a Docker container environment may become complex and tedious. Kedro-Docker significantly simplifies this process and reduces it to 2 steps:

1. Build a Docker image
2. Run your [Kedro](https://github.com/quantumblacklabs/kedro) project in a Docker environment

> *Note:* Kedro-Docker also makes it easy for you to run IPython and Jupyter Notebooks in a Docker container.

## How do I install Kedro-Docker?

Kedro-Docker is a Python plugin. To install it:

```bash
pip install kedro-docker
```

## How do I use Kedro-Docker?

### Prerequisites

The following conditions must be true for Kedro-Docker to package your project:

* Make sure you have [installed](https://docs.docker.com/install/) Docker
* Kedro-Docker assumes that [Docker daemon](https://docs.docker.com/engine/docker-overview/) is up and running in your system

### Build a Docker image

In order to build a Docker image for your project, navigate to the project's root directory and then run the following from the command line:

```bash
kedro docker build
```

Behind the scenes Kedro does the following:

1. Creates a template `Dockerfile` and `.dockerignore` in the project root directory if those files don't already exist
2. Builds the project image using the `Dockerfile` from the project root directory

> *Note:* When calling `kedro docker build` you can also pass any specific options for `docker build` by specifying `--docker-args` option. For example, `kedro docker build --docker-args="--no-cache"` instructs Docker not to use cache when building the image. You can learn more about available options [here](https://docs.docker.com/engine/reference/commandline/build/).

By default, the project Docker image will be tagged as `<project-root-dir>:latest`, where `<project-root-dir>` is the name of the project root directory. To change the tag, you can add the `--image` command line option, for example: `kedro docker build --image my-project-tag`.

When building the image Kedro copies the contents of the current project into the image, however it ignores the locations specified in `.dockerignore` file in order to prevent the propagation of potentially sensitive data into the image. We recommend mounting those volumes at runtime.

Options:
* `--uid` - optional integer User ID for kedro user inside the container. Defaults to the current user's UID
* `--gid` - optional integer Group ID for kedro user inside the container. Defaults to the current user's GID
* `--image` - optional Docker image tag. Defaults to the project directory name
* `--docker-args` - optional string containing extra options for `docker build` command
<<<<<<< HEAD
* `-h, --help` - show command help an exit
=======
* `-h, --help` - show command help and exit.
>>>>>>> 22a86390

### Run your project in a Docker environment

Once the project image has been built, you can run the project using a Docker environment:

```bash
kedro docker run
```

The command above will:
1. Locate the image built in the previous section
2. Copy the whole project directory into the `/home/kedro` container path
3. Execute `kedro run` command in a new container

> *Note:* The `kedro docker run` command adds `--rm` flag to the underlying `docker run` call, therefore the container will be automatically removed when it exits. Please make sure that you persist all necessary data outside the container at runtime to avoid data loss.

By default `kedro docker run` will use an image tagged as `<project-root-dir>:latest` to create a container. If you renamed your image in the previous step, please also provide an `--image` option with the corresponding image tag, for example: `kedro docker run --image "my-custom-image:latest"`.

When calling `kedro docker run` you can also pass any specific options for `docker run` by providing `--docker-args` option. Since `--docker-args` may contain multiple arguments, it's a good idea to add quotation marks. For example, `kedro docker run --docker-args="--env KEY=MYVALUE"` instructs Docker to set environment variable `KEY` to `MYVALUE` in the container. You can learn more about available options [here](https://docs.docker.com/engine/reference/commandline/run/).

All other CLI options will be appended to `kedro run` command inside the container. For example, `kedro docker run --parallel` will run `kedro run --parallel` inside the container.

Options:
* `--image` - Docker image name to be used, defaults to project root directory name
* `--docker-args` - optional string containing extra options for `docker run` command
* `-h, --help` - show command help and exit
* Any other options will be treated as `kedro run` command options.

### Interactive development with Docker

In addition to `kedro docker run` Kedro also supports the following commands:

* `kedro docker ipython` - Run IPython session inside the container
* `kedro docker jupyter notebook` - Start a Jupyter Notebook inside the container
* `kedro docker jupyter lab` - Start a Jupyter Lab inside the container

Options:
* `--image` - Docker image name to be used, defaults to project root directory name
* `--docker-args` - optional string containing extra options for `docker run` command
* `--port` - host port that a container's port will be mapped to, defaults to 8888. This option applies to `kedro docker jupyter` commands only
* `-h, --help` - show command help and exit
* Any other options will be treated as corresponding `kedro` command CLI options. For example, `kedro docker jupyter lab --NotebookApp.token='' --NotebookApp.password=''` will run Jupyter Lab server without the password and token.

> *Important:* Please note that source code directory of a project (`src` folder) is *not* mounted to the Docker container by default. This means that if you change any code in `src` directory inside the container, those changes will *not* be saved to the host machine and will be completely lost when the container is terminated. In order to mount the whole project when running a Jupyter Lab, for example, run the following command:

```bash
kedro docker jupyter lab --docker-args "-v ${PWD}:/home/kedro"
```

### Image analysis with Dive

Kedro-Docker allows to analyze the size efficiency of your project image by leveraging [Dive](https://github.com/wagoodman/dive):

```bash
kedro docker dive
```

> *Note:* By default Kedro-Docker calls Dive in CI mode. If you want to explore your image in the UI, run `kedro docker dive --no-ci`.

Options:
* `--ci / --no-ci` - flag for running Dive in non-interactive mode. Defaults to true
* `--ci-config-path` - path to Dive CI config file. Defaults to `.dive-ci` in the project root directory
* `--image` - Docker image name to be used, defaults to project root directory name
* `--docker-args` - optional string containing extra options for `docker run` command
* `-h, --help` - show command help and exit.

### Running custom commands with Docker

You can also run an arbitrary command inside Docker container by executing `kedro docker cmd <CMD>`, where `<CMD>` corresponds to the command that you want to execute. If `<CMD>` is not specified, this will execute `kedro run` inside the container.

> *Note:* If you are running `kedro` command, unlike in the previous sections, you should specify the whole command including `kedro` keyword. This is to allow the execution of non Kedro commands as well.

For example:

1. `kedro docker cmd kedro test` will run `kedro test` inside the container
2. `kedro docker cmd` will run `kedro run` inside the container
3. `kedro docker cmd --docker-args="-it" /bin/bash` will create an interactive `bash` shell in the container (and allocate a pseudo-TTY connected to the container’s stdin). 

Options:
* `--image` - Docker image name to be used, defaults to project root directory name
* `--docker-args` - optional string containing extra options for `docker run` command
* `-h, --help` - show command help and exit.

## Running Kedro-Docker with [Kedro-Viz](https://github.com/quantumblacklabs/kedro-viz/)

These instructions allow you to access [Kedro-Viz](https://github.com/quantumblacklabs/kedro-viz/), Kedro's data pipeline visualisation tool, via Docker. In your terminal, run the following commands:

```
pip download -d data --no-deps kedro-viz
kedro docker build
kedro docker cmd bash --docker-args="-it -u=0 -p=4141:4141"
pip install data/*.whl
kedro viz --host=0.0.0.0 --no-browser
```

And then open `127.0.0.1:4141` in your preferred browser. Incidentally, if `kedro-viz` is already installed in the Docker container (via requirements) then you can run:

```
kedro docker cmd --docker-args="-p=4141:4141" kedro viz --host=0.0.0.0
```

## Can I contribute?

Yes! Want to help build Kedro-Docker? Check out our guide to [contributing](https://github.com/quantumblacklabs/kedro-docker/blob/develop/CONTRIBUTING.md).

## What licence do you use?

Kedro-Docker is licensed under the [Apache 2.0](https://github.com/quantumblacklabs/kedro-docker/blob/develop/LICENSE.md) License.<|MERGE_RESOLUTION|>--- conflicted
+++ resolved
@@ -55,11 +55,7 @@
 * `--gid` - optional integer Group ID for kedro user inside the container. Defaults to the current user's GID
 * `--image` - optional Docker image tag. Defaults to the project directory name
 * `--docker-args` - optional string containing extra options for `docker build` command
-<<<<<<< HEAD
-* `-h, --help` - show command help an exit
-=======
 * `-h, --help` - show command help and exit.
->>>>>>> 22a86390
 
 ### Run your project in a Docker environment
 
